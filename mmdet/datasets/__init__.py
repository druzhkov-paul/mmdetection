--- conflicted
+++ resolved
@@ -12,12 +12,7 @@
 __all__ = [
     'CustomDataset', 'XMLDataset', 'CocoDataset', 'VOCDataset',
     'CityscapesDataset', 'GroupSampler', 'DistributedGroupSampler',
-<<<<<<< HEAD
-    'build_dataloader', 'ConcatDataset', 'RepeatDataset', 'WIDERFaceDataset',
-    'DATASETS', 'build_dataset',
+    'DistributedSampler', 'build_dataloader', 'ConcatDataset', 'RepeatDataset',
+    'WIDERFaceDataset', 'DATASETS', 'PIPELINES', 'build_dataset',
     'CustomCocoDataset'
-=======
-    'DistributedSampler', 'build_dataloader', 'ConcatDataset', 'RepeatDataset',
-    'WIDERFaceDataset', 'DATASETS', 'PIPELINES', 'build_dataset'
->>>>>>> c77ccbbf
 ]