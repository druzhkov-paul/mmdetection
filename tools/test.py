import argparse
import os

import mmcv
import torch
from mmcv import Config, DictAction
from mmcv.parallel import MMDataParallel, MMDistributedDataParallel
from mmcv.runner import get_dist_info, init_dist, load_checkpoint
from tools.fuse_conv_bn import fuse_module

from mmdet.apis import multi_gpu_test, single_gpu_test
from mmdet.core import wrap_fp16_model
from mmdet.datasets import build_dataloader, build_dataset
from mmdet.models import build_detector


def parse_args():
    parser = argparse.ArgumentParser(
        description='MMDet test (and eval) a model')
    parser.add_argument('config', help='test config file path')
    parser.add_argument('checkpoint', help='checkpoint file')
    parser.add_argument('--out', help='output result file in pickle format')
    parser.add_argument(
        '--fuse-conv-bn',
        action='store_true',
        help='Whether to fuse conv and bn, this will slightly increase'
        'the inference speed')
    parser.add_argument(
        '--format-only',
        action='store_true',
        help='Format the output results without perform evaluation. It is'
        'useful when you want to format the result to a specific format and '
        'submit it to the test server')
    parser.add_argument(
        '--eval',
        type=str,
        nargs='+',
        help='evaluation metrics, which depends on the dataset, e.g., "bbox",'
        ' "segm", "proposal" for COCO, and "mAP", "recall" for PASCAL VOC')
    parser.add_argument('--show', action='store_true', help='show results')
    parser.add_argument(
        '--show-dir', help='directory where painted images will be saved')
    parser.add_argument(
        '--show-score-thr',
        type=float,
        default=0.3,
        help='score threshold (default: 0.3)')
    parser.add_argument(
        '--gpu-collect',
        action='store_true',
        help='whether to use gpu to collect results.')
    parser.add_argument(
        '--tmpdir',
        help='tmp directory used for collecting results from multiple '
        'workers, available when gpu-collect is not specified')
    parser.add_argument(
        '--options', nargs='+', action=DictAction, help='arguments in dict')
    parser.add_argument(
        '--launcher',
        choices=['none', 'pytorch', 'slurm', 'mpi'],
        default='none',
        help='job launcher')
    parser.add_argument('--local_rank', type=int, default=0)
    parser.add_argument('--tta_ms', nargs='+',
                        help='Enables multi-scale testing: h1 w1 h2 w2 ...')
    parser.add_argument('--tta_flip', action='store_true',
                        help='Enables flip as one of test-time augmentations.')
    parser.add_argument('--update_config', nargs='+',
                        help='It can be used to override configuration file parameters. '
                             'Usage: --update_config total_epochs=75 data.val.ann_file=my_annotation.json')
    args = parser.parse_args()
    if 'LOCAL_RANK' not in os.environ:
        os.environ['LOCAL_RANK'] = str(args.local_rank)
    return args


def main():
    args = parse_args()

    assert args.out or args.eval or args.format_only or args.show \
        or args.show_dir, \
        ('Please specify at least one operation (save/eval/format/show the '
         'results / save the results) with the argument "--out", "--eval"'
         ', "--format-only", "--show" or "--show-dir"')

    if args.eval and args.format_only:
        raise ValueError('--eval and --format_only cannot be both specified')

    if args.out is not None and not args.out.endswith(('.pkl', '.pickle')):
        raise ValueError('The output file must be a pkl file.')

<<<<<<< HEAD
    cfg = Config.fromfile(args.config)
=======
    if args.json_out is not None and args.json_out.endswith('.json'):
        args.json_out = args.json_out[:-5]

    cfg = mmcv.Config.fromfile(args.config)

    if args.update_config:
        config_updates = [kv.split('=') for kv in args.update_config]
        config_updates = [(k.split('.'), v) for (k, v) in config_updates]
        for k, v in config_updates:
            cfg_el = cfg
            stack = []
            for ki in k:
                stack.append(cfg_el)
                cfg_el = cfg_el[ki]
            cfg_el = v
            for ki in k[::-1]:
                a = stack.pop()
                a[ki] = cfg_el
                cfg_el = a
            cfg = cfg_el

>>>>>>> 720db5c9
    # set cudnn_benchmark
    if cfg.get('cudnn_benchmark', False):
        torch.backends.cudnn.benchmark = True
    cfg.model.pretrained = None
    cfg.data.test.test_mode = True

    # init distributed env first, since logger depends on the dist info.
    if args.launcher == 'none':
        distributed = False
    else:
        distributed = True
        init_dist(args.launcher, **cfg.dist_params)

    # build the dataloader
    # TODO: support multiple images per gpu (only minor changes are needed)
    dataset = build_dataset(cfg.data.test)
    data_loader = build_dataloader(
        dataset,
        samples_per_gpu=1,
        workers_per_gpu=cfg.data.workers_per_gpu,
        dist=distributed,
        shuffle=False)

    # build the model and load checkpoint
    model = build_detector(cfg.model, train_cfg=None, test_cfg=cfg.test_cfg)
    fp16_cfg = cfg.get('fp16', None)
    if fp16_cfg is not None:
        wrap_fp16_model(model)
    checkpoint = load_checkpoint(model, args.checkpoint, map_location='cpu')
    if args.fuse_conv_bn:
        model = fuse_module(model)
    # old versions did not save class info in checkpoints, this walkaround is
    # for backward compatibility
    if 'CLASSES' in checkpoint['meta']:
        model.CLASSES = checkpoint['meta']['CLASSES']
    else:
        model.CLASSES = dataset.CLASSES

    if not distributed:
        model = MMDataParallel(model, device_ids=[0])
        outputs = single_gpu_test(model, data_loader, args.show, args.show_dir,
                                  args.show_score_thr)
    else:
        model = MMDistributedDataParallel(
            model.cuda(),
            device_ids=[torch.cuda.current_device()],
            broadcast_buffers=False)
        outputs = multi_gpu_test(model, data_loader, args.tmpdir,
                                 args.gpu_collect)

    rank, _ = get_dist_info()
    if rank == 0:
        if args.out:
            print(f'\nwriting results to {args.out}')
            mmcv.dump(outputs, args.out)
        kwargs = {} if args.options is None else args.options
        if args.format_only:
            dataset.format_results(outputs, **kwargs)
        if args.eval:
            dataset.evaluate(outputs, args.eval, **kwargs)


if __name__ == '__main__':
    main()<|MERGE_RESOLUTION|>--- conflicted
+++ resolved
@@ -61,13 +61,6 @@
         default='none',
         help='job launcher')
     parser.add_argument('--local_rank', type=int, default=0)
-    parser.add_argument('--tta_ms', nargs='+',
-                        help='Enables multi-scale testing: h1 w1 h2 w2 ...')
-    parser.add_argument('--tta_flip', action='store_true',
-                        help='Enables flip as one of test-time augmentations.')
-    parser.add_argument('--update_config', nargs='+',
-                        help='It can be used to override configuration file parameters. '
-                             'Usage: --update_config total_epochs=75 data.val.ann_file=my_annotation.json')
     args = parser.parse_args()
     if 'LOCAL_RANK' not in os.environ:
         os.environ['LOCAL_RANK'] = str(args.local_rank)
@@ -89,31 +82,7 @@
     if args.out is not None and not args.out.endswith(('.pkl', '.pickle')):
         raise ValueError('The output file must be a pkl file.')
 
-<<<<<<< HEAD
     cfg = Config.fromfile(args.config)
-=======
-    if args.json_out is not None and args.json_out.endswith('.json'):
-        args.json_out = args.json_out[:-5]
-
-    cfg = mmcv.Config.fromfile(args.config)
-
-    if args.update_config:
-        config_updates = [kv.split('=') for kv in args.update_config]
-        config_updates = [(k.split('.'), v) for (k, v) in config_updates]
-        for k, v in config_updates:
-            cfg_el = cfg
-            stack = []
-            for ki in k:
-                stack.append(cfg_el)
-                cfg_el = cfg_el[ki]
-            cfg_el = v
-            for ki in k[::-1]:
-                a = stack.pop()
-                a[ki] = cfg_el
-                cfg_el = a
-            cfg = cfg_el
-
->>>>>>> 720db5c9
     # set cudnn_benchmark
     if cfg.get('cudnn_benchmark', False):
         torch.backends.cudnn.benchmark = True
